--- conflicted
+++ resolved
@@ -113,23 +113,10 @@
     <Compile Include="IDs\UniqueKey.cs" />
     <Compile Include="Core\IGrainFactory.cs" />
     <Compile Include="Runtime\IGrainRuntime.cs" />
-<<<<<<< HEAD
     <Compile Include="Streams\PersistentStreams\NoOpStreamFailureHandler.cs" />
     <Compile Include="Streams\PersistentStreams\IStreamFailureHandler.cs" />
     <Compile Include="Streams\PersistentStreams\StreamEventDeliveryFailureException.cs" />
     <Compile Include="Streams\PubSub\FaultedSubscriptionException.cs" />
-    <Compile Include="Storage\DbExtensions.cs" />
-    <Compile Include="Storage\DictionaryExtensions.cs" />
-    <Compile Include="Storage\RelationalStorage.cs" />
-    <Compile Include="Storage\IRelationalStorage.cs" />
-    <Compile Include="Storage\OrleansRelationalConstants.cs" />
-    <Compile Include="Storage\OrleansRelationalExtensions.cs" />
-    <Compile Include="Storage\RelationalConstants.cs" />
-    <Compile Include="Storage\RelationalManagementExtensions.cs" />
-    <Compile Include="Storage\RelationalStorageExtensions.cs" />
-    <Compile Include="Storage\RelationalStorageUtilities.cs" />
-    <Compile Include="Storage\SqlFormatProvider.cs" />
-=======
     <Compile Include="RelationalStorage\DbExtensions.cs" />
     <Compile Include="RelationalStorage\DictionaryExtensions.cs" />
     <Compile Include="RelationalStorage\RelationalStorage.cs" />
@@ -141,7 +128,6 @@
     <Compile Include="RelationalStorage\RelationalStorageExtensions.cs" />
     <Compile Include="RelationalStorage\RelationalStorageUtilities.cs" />
     <Compile Include="RelationalStorage\SqlFormatProvider.cs" />
->>>>>>> 6591998a
     <Compile Include="Timers\IReminderRegistry.cs" />
     <Compile Include="Runtime\IRuntimeClient.cs" />
     <Compile Include="Runtime\IGrainExtension.cs" />
